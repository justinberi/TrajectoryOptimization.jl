using RigidBodyDynamics
using ForwardDiff
using Plots
using Base.Test
using BenchmarkTools

function infeasible_bias(solver::Solver,x0::Array{Float64,2})
    u = zeros(solver.model.m,solver.N-1)
    bias(solver,x0,u)
end

function infeasible_bias(solver::Solver,x0::Array{Float64,2},u::Array{Float64,2})
    b = zeros(solver.model.n,solver.N-1)
    x = zeros(solver.model.n,solver.N)
    x[:,1] = solver.obj.x0
    for k = 1:solver.N-1
        solver.fd(view(x,:,k+1),x[:,k],u[:,k])
        b[:,k] = x0[:,k+1] - x[:,k+1]
        x[:,k+1] .+= b[:,k]
    end
    x, b
end

function rollout!(res::SolverResults,solver::Solver;infeasible::Bool=false)
    X = res.X; U = res.U

    X[:,1] = solver.obj.x0
    for k = 1:solver.N-1
        solver.fd(view(X,:,k+1), X[:,k], U[1:solver.model.m,k])
        if infeasible
            X[:,k+1] .+= U[solver.model.m+1:end,k]
        end
    end
end

function rollout!(res::SolverResults,solver::Solver,alpha::Float64;infeasible::Bool=false)
    N = solver.N
    X = res.X; U = res.U; K = res.K; d = res.d; X_ = res.X_; U_ = res.U_

    X_[:,1] = solver.obj.x0;
    for k = 2:N
        delta = X_[:,k-1] - X[:,k-1]
        U_[:, k-1] = U[:, k-1] - K[:,:,k-1]*delta - alpha*d[:,k-1]
        solver.fd(view(X_,:,k) ,X_[:,k-1], U_[1:solver.model.m,k-1])

        if infeasible
            X_[:,k] .+= U_[solver.model.m+1:end,k-1]
        end

        if ~all(isfinite, X_[:,k]) || ~all(isfinite, U_[:,k-1])
            return false
        end
    end
    return true
end

# overloaded cost function to accomodate Augmented Lagrance method
function cost(solver::Solver, res::ConstrainedResults, X::Array{Float64,2}, U::Array{Float64,2}; infeasible::Bool=false)
    J = cost(solver, X, U, infeasible=infeasible)
    for k = 1:solver.N-1
        J += 0.5*(res.C[:,k]'*res.Iμ[:,:,k]*res.C[:,k] + res.LAMBDA[:,k]'*res.C[:,k])
    end
    J += 0.5*(res.CN'*res.IμN*res.CN + res.λN'*res.CN)
    return J
end

function cost(solver::Solver,X::Array{Float64,2},U::Array{Float64,2};infeasible::Bool=false)
    # pull out solver/objective values
    N = solver.N; Q = solver.obj.Q;xf = solver.obj.xf; Qf = solver.obj.Qf

    if infeasible
        R = solver.opts.infeasible_regularization*eye(solver.model.m+solver.model.n)
        R[1:solver.model.m,1:solver.model.m] = solver.obj.R
    else
        R = solver.obj.R
    end

    J = 0.0
    for k = 1:N-1
      J += 0.5*(X[:,k] - xf)'*Q*(X[:,k] - xf) + 0.5*U[:,k]'*R*U[:,k]
    end
    J += 0.5*(X[:,N] - xf)'*Qf*(X[:,N] - xf)
    return J
end

function forwardpass!(res::ConstrainedResults, solver::Solver, v1::Float64, v2::Float64, c_fun::Function;infeasible::Bool=false)

    # Pull out values from results
    X = res.X
    U = res.U
    K = res.K
    d = res.d
    X_ = res.X_
    U_ = res.U_
    C = res.C
    Iμ = res.Iμ
    LAMBDA = res.LAMBDA
    MU = res.MU

    # Compute original cost
    # J_prev = cost(solver, X, U, C, Iμ, LAMBDA)
    J_prev = cost(solver, res, X, U, infeasible=infeasible)

    pI = solver.obj.pI

    J = Inf
    alpha = 1.0
    iter = 0
    dV = Inf
    z = 0.

    while z < solver.opts.c1 || z > solver.opts.c2
        rollout!(res,solver,alpha,infeasible=infeasible)

        # Calcuate cost
        update_constraints!(res,c_fun,pI,X_,U_)
        J = cost(solver, res, X_, U_, infeasible=infeasible)

        dV = alpha*v1 + (alpha^2)*v2/2.
        z = (J_prev - J)/dV[1,1]
        if iter < 10
            alpha = alpha/2.
        else
            alpha = alpha/10.
        end

        if iter > solver.opts.iterations_linesearch
            if solver.opts.verbose
                println("max iterations (forward pass)")
            end
            break
        end
        iter += 1
    end

    if solver.opts.verbose
        max_c = max_violation(res)
        println("New cost: $J")
        println("- Max constraint violation: $max_c")
        println("- Expected improvement: $(dV[1])")
        println("- Actual improvement: $(J_prev-J)")
        println("- (z = $z)\n")
    end

    return J

end

function backwardpass!(res::ConstrainedResults, solver::Solver, constraint_jacobian::Function;infeasible::Bool=false)
    N = solver.N
    n = solver.model.n
    m = solver.model.m
    Q = solver.obj.Q

    if infeasible
        R = solver.opts.infeasible_regularization*eye(m+n)
        R[1:m,1:m] = solver.obj.R
    else
        R = solver.obj.R
    end

    xf = solver.obj.xf
    Qf = solver.obj.Qf

    # pull out values from results
    X = res.X; U = res.U; K = res.K; d = res.d; C = res.C; Iμ = res.Iμ; LAMBDA = res.LAMBDA

    Cx, Cu = constraint_jacobian(res.X[:,N])
    S = Qf + Cx'*res.IμN*Cx
    s = Qf*(X[:,N] - xf) + + Cx'*res.IμN*res.CN + Cx'*res.λN
    v1 = 0.
    v2 = 0.

    mu = 0.
    k = N-1
    while k >= 1
        lx = Q*(X[:,k] - xf)
        lu = R*(U[:,k])
        lxx = Q
        luu = R

        if infeasible
            fx, fu = solver.F(X[:,k], U[1:m,k])
            fu = [fu eye(n)]
        else
            fx, fu = solver.F(X[:,k], U[:,k])
        end

        Qx = lx + fx'*s
        Qu = lu + fu'*s
        Qxx = lxx + fx'*S*fx
        Quu = Hermitian(luu + fu'*(S + mu*eye(n))*fu)
        Qux = fu'*(S + mu*eye(n))*fx

        # regularization
        if ~isposdef(Quu)
            mu = mu + solver.opts.mu_regularization;
            k = N-1
            if solver.opts.verbose
                println("regularized")
            end
        end

        # Constraints
        Cx, Cu = constraint_jacobian(X[:,k], U[:,k])
        Qx += Cx'*Iμ[:,:,k]*C[:,k] + Cx'*LAMBDA[:,k]
        Qu += Cu'*Iμ[:,:,k]*C[:,k] + Cu'*LAMBDA[:,k]
        Qxx += Cx'*Iμ[:,:,k]*Cx
        Quu += Cu'*Iμ[:,:,k]*Cu
        Qux += Cu'*Iμ[:,:,k]*Cx
        K[:,:,k] = Quu\Qux
        d[:,k] = Quu\Qu
        s = (Qx' - Qu'*K[:,:,k] + d[:,k]'*Quu*K[:,:,k] - d[:,k]'*Qux)'
        S = Qxx + K[:,:,k]'*Quu*K[:,:,k] - K[:,:,k]'*Qux - Qux'*K[:,:,k]

        # terms for line search
        v1 += float(d[:,k]'*Qu)[1]
        v2 += float(d[:,k]'*Quu*d[:,k])

        k = k - 1;
    end
    return v1, v2
end

function update_constraints!(res::ConstrainedResults, c::Function, pI::Int, X::Array, U::Array)::Void
    p,N = size(res.C)
    N += 1 # since C is size p x N-1
    for k = 1:N-1
        res.C[:,k] = c(X[:,k], U[:,k])
        for j = 1:pI
            if res.C[j,k] < 0. || res.LAMBDA[j,k] < 0.
                res.Iμ[j,j,k] = res.MU[j,k]
            else
                res.Iμ[j,j,k] = 0.
            end
        end
        for j = pI+1:p
            res.Iμ[j,j,k] = res.MU[j,k]
        end
    end
    # Terminal constraint
    res.CN .= c(X[:,N])
    res.IμN .= diagm(res.μN)
    return nothing # TODO allow for more general terminal constraint
end

"""
    generate_constraint_functions(obj)
Generate the constraints function C(x,u) and a function to compute the jacobians
Cx, Cu = Jc(x,u) from a `ConstrainedObjective` type. Automatically stacks inequality
and equality constraints and takes jacobians of custom functions with `ForwardDiff`.

Stacks the constraints as follows:
[upper control inequalities
 lower control inequalities
 upper state inequalities
 lower state inequalities
 general inequalities
 general equalities
 (control equalities for infeasible start)]
"""
function generate_constraint_functions(obj::ConstrainedObjective;infeasible::Bool=false)
    m = size(obj.R,1)
    n = length(obj.x0)

    p = obj.p
    pI = obj.pI
    pE = p-pI
    pE_c = pE  # custom equality constraints

    if infeasible
        p += n
        pE += n
        m_aug = m + n
    end

    u_min_active = isfinite.(obj.u_min)
    u_max_active = isfinite.(obj.u_max)
    x_min_active = isfinite.(obj.x_min)
    x_max_active = isfinite.(obj.x_max)

    # Inequality on control
    pI_u_max = count(u_max_active)
    pI_u_min = count(u_min_active)
    pI_u = pI_u_max + pI_u_min
    cI_u = zeros(pI_u)
    function c_control(x,u)
        [(obj.u_max - u)[u_max_active];
         (u - obj.u_min)[u_min_active]]
    end

    # Inequality on state
    pI_x_max = count(x_max_active)
    pI_x_min = count(x_min_active)
    pI_x = pI_x_max + pI_x_min
    function c_state(x,u)
        [(obj.x_max - x)[x_max_active];
         (x - obj.x_min)[x_min_active]]
    end

    # Custom constraints
    pI_c = pI - pI_x - pI_u
    # TODO add custom constraints

    # Form inequality constraint
    CI = zeros(pI)
    function cI(x,u)
        CI[1:pI_u] = c_control(x,u)
        CI[(1:pI_x)+pI_u] = c_state(x,u)
        CI[(1:pI_c)+pI_u+pI_x] = obj.cI(x,u)
        return CI
    end

    # Augment functions together
    C = zeros(p)
    function c_fun(x,u)
        C[1:pI] = cI(x,u[1:m])
        C[(1:pE_c)+pI] = obj.cE(x,u[1:m])
        if infeasible
            C[pI+pE_c+1:end] = u[m+1:end]
        end
        return C
    end

    # TODO make this more general
    function c_fun(x)
        x - obj.xf
    end

    ### Jacobians ###
    # Declare known jacobians
    fx_control = zeros(pI_u,n)
    fx_state = zeros(pI_x,n)
    fx_state[1:pI_x_max, :] = -eye(pI_x_max)
    fx_state[pI_x_max+1:end,:] = eye(pI_x_min)
    fx = zeros(p,n)

    if infeasible
        fx_infeasible = zeros(n,n)
        fu_infeasible = zeros(n,m_aug)
        fu_infeasible[:,m+1:end] = eye(n)
        fu_control = zeros(pI_u,m_aug)
        fu_control[1:pI_u_max, 1:m] = -eye(pI_u_max)
        fu_control[pI_u_max+1:end, 1:m] = eye(pI_u_min)
        fu_state = zeros(pI_x,m_aug)
        fu = zeros(p,m_aug)
    else
        fu_control = zeros(pI_u,m)
        fu_control[1:pI_u_max,:] = -eye(pI_u_max)
        fu_control[pI_u_max+1:end,:] = eye(pI_u_min)
        fu_state = zeros(pI_x,m)
        fu = zeros(p,m)
    end

    fx_N = eye(n)  # Jacobian of final state

    function constraint_jacobian(x::Array,u::Array)
        fx[1:pI_u, :] = fx_control
        fu[1:pI_u, :] = fu_control
        fx[(1:pI_x)+pI_u, :] = fx_state
        fu[(1:pI_x)+pI_u, :] = fu_state
        # F_aug = F([x;u]) # TODO handle general constraints
        # fx = F_aug[:,1:n]
        # fu = F_aug[:,n+1:n+m]

        if infeasible
            fx[pI+pE_c+1:end,:] = fx_infeasible
            fu[pI+pE_c+1:end,:] = fu_infeasible
        end
        return fx, fu
    end

    function constraint_jacobian(x::Array)
        return fx_N
    end

    return c_fun, constraint_jacobian
end

"""
    max_violation(results,inds)
Compute the maximum constraint violation. Inactive inequality constraints are
not counted (masked by the Iμ matrix). For speed, the diagonal indices can be
precomputed and passed in.
"""
function max_violation(results::ConstrainedResults,inds=CartesianIndex.(indices(results.Iμ,1),indices(results.Iμ,2)))
    maximum(abs.(results.C.*(results.Iμ[inds,:] .!= 0)))
end

function solve_al(solver::iLQR.Solver,U0::Array{Float64,2})
    solve_al(solver,zeros(solver.model.n,solver.N),U0,infeasible=false)
end

function solve_al(solver::iLQR.Solver,X0::Array{Float64,2},U0::Array{Float64,2};infeasible::Bool=true)::SolverResults

    N = solver.N
    n = solver.model.n
    m = solver.model.m
    p = solver.obj.p
    pI = solver.obj.pI

    J = 0.

    infeasible=infeasible

    iter = 1 # counter for total number of iLQR iterations

    if infeasible
        _, b = infeasible_bias(solver,X0,U0)
        m += n
        p += n
    end

    results = ConstrainedResults(n,m,p,N)

    if infeasible
        #solver.obj.x0 = X0[:,1] # not sure this is correct
        results.X .= X0
        results.U .= [U0; b]
    else
        results.U .= U0
    end

    X = results.X
    U = results.U
    X_ = results.X_
    U_ = results.U_

    # Diagonal indicies for the Iμ matrix
    diag_inds = CartesianIndex.(indices(results.Iμ,1),indices(results.Iμ,2))

    # Generate the constraint function and jacobian from the objective
    c_fun, constraint_jacobian = generate_constraint_functions(solver.obj,infeasible=infeasible)

    if solver.opts.benchmark
        N_samples = 10
        sample_iters = rand(1:solver.opts.iterations,N_samples)
        println(sample_iters)
        back_time = zeros(solver.opts.iterations_outerloop)
        forw_time = zeros(solver.opts.iterations_outerloop)
        s = 0
    end

    ### SOLVER
    if !infeasible
        X[:,1] = solver.obj.x0
        rollout!(results,solver)
    end

    update_constraints!(results,c_fun,pI,X,U)

    if solver.opts.cache
        # cache initial trajectories and cost
        results_cache = ResultsCache(solver,solver.opts.iterations*solver.opts.iterations_outerloop) #TODO preallocate smaller arrays
        results_cache.result[iter] = results
        results_cache.cost[iter] = cost(solver, results, X, U, infeasible=infeasible)
        results_cache.time[iter] = 0
        iter += 1
    end

    # Outer Loop
    for k = 1:solver.opts.iterations_outerloop
        J_prev = cost(solver, results, X, U, infeasible=infeasible)
        if solver.opts.verbose
            println("Cost ($k): $J_prev\n")
        end

        for i = 1:solver.opts.iterations
            if solver.opts.verbose
                println("--Iteration: $k-($i)--")
            end

            if solver.opts.cache
                t1 = time_ns()
            end

            if solver.opts.square_root
                v1, v2 = backwards_sqrt(results,solver, constraint_jacobian=constraint_jacobian, infeasible=infeasible)
            else
                v1, v2 = backwardpass!(results, solver, constraint_jacobian,infeasible=infeasible)
            end
            J = forwardpass!(results, solver, v1, v2, c_fun,infeasible=infeasible)

            if solver.opts.cache
                t2 = time_ns()
            end

            X .= X_
            U .= U_
            dJ = copy(abs(J-J_prev))
            J_prev = copy(J)

            if solver.opts.cache
                #update_constraints!(results,c_fun,pI,X,U)
                results_cache.result[iter] = results
                results_cache.cost[iter] = J
                results_cache.time[iter] = (t2-t1)/(1.0e9)
            end

            iter += 1

            if dJ < solver.opts.eps
                if solver.opts.verbose
                    println("   eps criteria met at iteration: $i\n")
                end
                break
            end

            if solver.opts.benchmark
                if i == 1 && k == 1
                    # back_time[k] = @belapsed backwardpass!($results, $solver, $constraint_jacobian, infeasible=$infeasible)
                    # back_time[k] /= N
                    # forw_time[k] = @belapsed forwardpass!($results, $solver, $v1, $v2, $c_fun, infeasible=$infeasible)
                    # forw_time[k] /= N
                    @btime backwardpass!($results, $solver, $constraint_jacobian, infeasible=$infeasible)
                    @btime forwardpass!($results, $solver, $v1, $v2, $c_fun, infeasible=$infeasible)
                end
            end
        end

        if solver.opts.cache
            results_cache.iter_type[iter-1] = 1 # indicates an outerloop update
        end

        # Outer Loop - update lambda, mu
        #update_constraints!(results,c_fun,pI,X,U)
        outer_loop_update(results,solver)
        max_c = max_violation(results, diag_inds)
<<<<<<< HEAD
=======

>>>>>>> 2307c746
        if max_c < solver.opts.eps_constraint
            if solver.opts.verbose
                println("\teps constraint criteria met at outer iteration: $k\n")
            end
            break
        end
    end

    if solver.opts.cache
        results_cache.termination_index = iter-1
        results_cache.X = results.X
        results_cache.U = results.U
    end

    if solver.opts.benchmark
        println("Backward pass: $(mean(back_time)) ± $(std(back_time))")
        println("Forward pass:  $(mean(forw_time)) ± $(std(forw_time))")
    end

    # return dynamically feasible trajectory
    if infeasible
        if solver.opts.cache
            results_cache_2 = feasible_traj(results,solver)
            return merge_results_cache(results_cache,results_cache_2,solver)
        else
            return feasible_traj(results,solver)
        end
    else
        if solver.opts.cache
            return results_cache #TODO
        else
            return results
        end
    end

end

function outer_loop_update(results::ConstrainedResults,solver::Solver)::Void
    p,N = size(results.C)
    N += 1
    for jj = 1:N-1
        for ii = p
            if ii <= solver.obj.pI
                results.LAMBDA[ii,jj] .+= results.MU[ii,jj]*min(results.C[ii,jj],0)
            else
                results.LAMBDA[ii,jj] .+= results.MU[ii,jj]*results.C[ii,jj]
            end
            results.MU[ii,jj] .+= solver.opts.mu_al_update
        end
    end
    results.λN .+= results.μN.*results.CN
    results.μN .+= solver.opts.mu_al_update
    return nothing
end

function feasible_traj(results::ConstrainedResults,solver::Solver)
    #solver.opts.iterations_outerloop = 3 # TODO: this should be run to convergence, but can be reduce for speedup
    return solve_al(solver,results.U[1:solver.model.m,:])
end

function line_trajectory(x0::Array{Float64,1},xf::Array{Float64,1},N::Int64)::Array{Float64,2}
    x_traj = zeros(size(x0,1),N)
    t = linspace(0,N,N)
    slope = (xf-x0)./N
    for i = 1:size(x0,1)
        x_traj[i,:] = slope[i].*t
    end
    x_traj
end<|MERGE_RESOLUTION|>--- conflicted
+++ resolved
@@ -526,10 +526,6 @@
         #update_constraints!(results,c_fun,pI,X,U)
         outer_loop_update(results,solver)
         max_c = max_violation(results, diag_inds)
-<<<<<<< HEAD
-=======
-
->>>>>>> 2307c746
         if max_c < solver.opts.eps_constraint
             if solver.opts.verbose
                 println("\teps constraint criteria met at outer iteration: $k\n")
