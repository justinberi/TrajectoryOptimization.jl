--- conflicted
+++ resolved
@@ -133,21 +133,13 @@
     C = zeros(p,N-1)
     Iμ = zeros(p,p,N-1)
     LAMBDA = zeros(p,N-1)
-<<<<<<< HEAD
     MU = ones(p,N-1)
-=======
-    MU = zeros(p,N-1)
->>>>>>> 10228e52
 
     # Terminal Constraints (make 2D so it works well with stage values)
     C_N = zeros(p_N)
     Iμ_N = zeros(p_N,p_N)
     λ_N = zeros(p_N)
-<<<<<<< HEAD
     μ_N = ones(p_N)
-=======
-    μ_N = zeros(p_N)
->>>>>>> 10228e52
 
     ConstrainedResults(X,U,K,d,X_,U_,
         C,Iμ,LAMBDA,MU,
