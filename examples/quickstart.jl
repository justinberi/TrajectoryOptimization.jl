--- conflicted
+++ resolved
@@ -6,17 +6,12 @@
 using RobotDynamics
 using Altro
 const TO = TrajectoryOptimization
-const RD = RobotDynamics
 
 struct DoubleIntegrator{T} <: TO.AbstractModel
     mass::T
 end
 
-<<<<<<< HEAD
 function RobotDynamics.dynamics(model::DoubleIntegrator, x, u)
-=======
-function RD.dynamics(model::DoubleIntegrator, x, u)
->>>>>>> 20f726eb
     SA[x[2], u[1] / model.mass]
 end
 
@@ -38,11 +33,7 @@
 
 # Constraints
 cons = ConstraintList(n,m,N)
-<<<<<<< HEAD
 add_constraint!(cons, GoalConstraint(xf), N)
-=======
-add_constraint!(cons, GoalConstraint(xf), N:N)
->>>>>>> 20f726eb
 add_constraint!(cons, BoundConstraint(n,m, u_min=-10, u_max=10), 1:N-1)
 
 # Create and solve problem
