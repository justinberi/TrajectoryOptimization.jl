--- conflicted
+++ resolved
@@ -254,16 +254,10 @@
 
         K[:,:,k] = Quu\Qux
         d[:,k] = Quu\Qu
-<<<<<<< HEAD
         s = Qx - Qux'd[:,k] #(Qx' - Qu'*K[:,:,k] + d[:,k]'*Quu*K[:,:,k] - d[:,k]'*Qux)'
         S = Qxx - Qux'K[:,:,k] #Qxx + K[:,:,k]'*Quu*K[:,:,k] - K[:,:,k]'*Qux - Qux'*K[:,:,k]
-=======
-
-        s = Qx - Qux'*(Quu\Qu) #(Qx' - Qu'*K[:,:,k] + d[:,k]'*Quu*K[:,:,k] - d[:,k]'*Qux)'
-        S = Qxx - Qux'*(Quu\Qux)
         res.S[:,:,k] .= S
         res.s[:,k] = copy(s)
->>>>>>> 89646401
 
         # terms for line search
         v1 += float(d[:,k]'*Qu)[1]
