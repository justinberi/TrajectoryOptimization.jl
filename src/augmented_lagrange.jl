using RigidBodyDynamics
using ForwardDiff
using Plots
using Base.Test
using BenchmarkTools

"""
$(SIGNATURES)

Additional controls for producing an infeasible state trajectory
"""
function infeasible_controls(solver::Solver,x0::Array{Float64,2},u::Array{Float64,2})
    ui = zeros(solver.model.n,solver.N-1) # initialize
    x = zeros(solver.model.n,solver.N)
    x[:,1] = solver.obj.x0
    for k = 1:solver.N-1
        solver.fd(view(x,:,k+1),x[:,k],u[:,k])
        ui[:,k] = x0[:,k+1] - x[:,k+1]
        x[:,k+1] .+= ui[:,k]
    end
    ui
end

function infeasible_controls(solver::Solver,x0::Array{Float64,2})
    u = zeros(solver.model.m,solver.N-1)
    infeasible_controls(solver,x0,u)
end

"""
$(SIGNATURES)
Roll out the dynamics for a given control sequence (initial)

Updates `res.X` by propagating the dynamics, using the controls specified in
`res.U`.
"""
function rollout!(res::SolverResults,solver::Solver;infeasible::Bool=false)
    X = res.X; U = res.U

    X[:,1] = solver.obj.x0
    for k = 1:solver.N-1
        solver.fd(view(X,:,k+1), X[:,k], U[1:solver.model.m,k])
        if infeasible
            X[:,k+1] .+= U[solver.model.m+1:end,k]
        end
    end
end

"""
$(SIGNATURES)
Roll out the dynamics using the gains and optimal controls computed by the
backward pass

Updates `res.X` by propagating the dynamics at each timestep, by applying the
gains `res.K` and `res.d` to the difference between states

Will return a flag indicating if the values are finite for all time steps.
"""
function rollout!(res::SolverResults,solver::Solver,alpha::Float64;infeasible::Bool=false)
    N = solver.N
    X = res.X; U = res.U; K = res.K; d = res.d; X_ = res.X_; U_ = res.U_

    X_[:,1] = solver.obj.x0;
    for k = 2:N
        delta = X_[:,k-1] - X[:,k-1]
        U_[:, k-1] = U[:, k-1] - K[:,:,k-1]*delta - alpha*d[:,k-1]
        solver.fd(view(X_,:,k), X_[:,k-1], U_[1:solver.model.m,k-1])

        if infeasible
            X_[:,k] .+= U_[solver.model.m+1:end,k-1]
        end

        if ~all(isfinite, X_[:,k]) || ~all(isfinite, U_[:,k-1])
            return false
        end
    end
    return true
end

# overloaded cost function to accomodate Augmented Lagrance method
# TODO: Make cost a function only a function of results
function cost(solver::Solver, res::ConstrainedResults, X::Array{Float64,2}, U::Array{Float64,2}; infeasible::Bool=false)
    J = cost(solver, X, U, infeasible=infeasible)
    for k = 1:solver.N-1
        J += 0.5*(res.C[:,k]'*res.Iμ[:,:,k]*res.C[:,k] + res.LAMBDA[:,k]'*res.C[:,k])
    end
    J += 0.5*(res.CN'*res.IμN*res.CN + res.λN'*res.CN)
    return J
end

"""
$(SIGNATURES)
Compute the unconstrained cost
"""
function cost(solver::Solver,X::Array{Float64,2},U::Array{Float64,2};infeasible::Bool=false)
    # pull out solver/objective values
    N = solver.N; Q = solver.obj.Q;xf = solver.obj.xf; Qf = solver.obj.Qf

    if infeasible
        R = solver.opts.infeasible_regularization*eye(solver.model.m+solver.model.n)
        R[1:solver.model.m,1:solver.model.m] = solver.obj.R
    else
        R = solver.obj.R
    end

    J = 0.0
    for k = 1:N-1
      J += 0.5*(X[:,k] - xf)'*Q*(X[:,k] - xf) + 0.5*U[:,k]'*R*U[:,k]
    end
    J += 0.5*(X[:,N] - xf)'*Qf*(X[:,N] - xf)
    return J
end

"""
$(SIGNATURES)
Propagate dynamics with a line search (in-place)
"""
function forwardpass!(res::ConstrainedResults, solver::Solver, v1::Float64, v2::Float64, c_fun::Function;infeasible::Bool=false)

    # Pull out values from results
    X = res.X
    U = res.U
    K = res.K
    d = res.d
    X_ = res.X_
    U_ = res.U_
    C = res.C
    Iμ = res.Iμ
    LAMBDA = res.LAMBDA
    MU = res.MU

    # Compute original cost
    # J_prev = cost(solver, X, U, C, Iμ, LAMBDA)
    J_prev = cost(solver, res, X, U, infeasible=infeasible)

    pI = solver.obj.pI

    J = Inf
    alpha = 1.0
    iter = 0
    dV = Inf
    z = 0.

    while z ≤ solver.opts.c1 || z > solver.opts.c2
        rollout!(res,solver,alpha,infeasible=infeasible)

        # Calcuate cost
        update_constraints!(res,c_fun,pI,X_,U_)
        J = cost(solver, res, X_, U_, infeasible=infeasible)

        dV = alpha*v1 + (alpha^2)*v2/2.
        z = (J_prev - J)/dV[1,1]
        if iter < 10
            alpha = alpha/2.
        else
            alpha = alpha/10.
        end

        if iter > solver.opts.iterations_linesearch
            if solver.opts.verbose
                println("max iterations (forward pass)")
            end
            break
        end
        iter += 1
    end

    if solver.opts.verbose
        max_c = max_violation(res)
        println("New cost: $J")
        println("- Max constraint violation: $max_c")
        println("- Expected improvement: $(dV[1])")
        println("- Actual improvement: $(J_prev-J)")
        println("- (z = $z)\n")
    end

    return J

end

"""
$(SIGNATURES)
Solve the dynamic programming problem, starting from the terminal time step

Computes the gain matrices K and d by applying the principle of optimality at
each time step, solving for the gradient (s) and Hessian (S) of the cost-to-go
function. Also returns parameters `v1` and `v2` (see Eq. 25a in Yuval Tassa Thesis)
"""
function backwardpass!(res::ConstrainedResults, solver::Solver, constraint_jacobian::Function;infeasible::Bool=false)
    N = solver.N
    n = solver.model.n
    m = solver.model.m
    Q = solver.obj.Q

    if infeasible
        R = solver.opts.infeasible_regularization*eye(m+n)
        R[1:m,1:m] = solver.obj.R
    else
        R = solver.obj.R
    end

    xf = solver.obj.xf
    Qf = solver.obj.Qf

    # pull out values from results
    X = res.X; U = res.U; K = res.K; d = res.d; C = res.C; Iμ = res.Iμ; LAMBDA = res.LAMBDA

    Cx, Cu = constraint_jacobian(res.X[:,N])
    S = Qf + Cx'*res.IμN*Cx
    s = Qf*(X[:,N] - xf) + + Cx'*res.IμN*res.CN + Cx'*res.λN
    v1 = 0.
    v2 = 0.

    mu = 0.
    k = N-1
    while k >= 1
        lx = Q*(X[:,k] - xf)
        lu = R*(U[:,k])
        lxx = Q
        luu = R

        if infeasible
            fx, fu = solver.F(X[:,k], U[1:m,k])
            fu = [fu eye(n)]
        else
            fx, fu = solver.F(X[:,k], U[:,k])
        end

        Qx = lx + fx'*s
        Qu = lu + fu'*s
        Qxx = lxx + fx'*S*fx
        Quu = Hermitian(luu + fu'*(S + mu*eye(n))*fu)
        Qux = fu'*(S + mu*eye(n))*fx

        # regularization
        if ~isposdef(Quu)
            mu = mu + solver.opts.mu_regularization;
            k = N-1
            if solver.opts.verbose
                println("regularized")
            end
        end

        # Constraints
        Cx, Cu = constraint_jacobian(X[:,k], U[:,k])
        Qx += Cx'*Iμ[:,:,k]*C[:,k] + Cx'*LAMBDA[:,k]
        Qu += Cu'*Iμ[:,:,k]*C[:,k] + Cu'*LAMBDA[:,k]
        Qxx += Cx'*Iμ[:,:,k]*Cx
        Quu += Cu'*Iμ[:,:,k]*Cu
        Qux += Cu'*Iμ[:,:,k]*Cx
        K[:,:,k] = Quu\Qux
        d[:,k] = Quu\Qu
		s = Qx - Qux'*(Quu\Qu) #(Qx' - Qu'*K[:,:,k] + d[:,k]'*Quu*K[:,:,k] - d[:,k]'*Qux)'

        # terms for line search
        v1 += float(d[:,k]'*Qu)[1]
        v2 += float(d[:,k]'*Quu*d[:,k])

        k = k - 1;
    end
    return v1, v2
end

"""
$(SIGNATURES)

Evalutes all inequality and equality constraints (in place) for the current state and control trajectories
"""
function update_constraints!(res::ConstrainedResults, c::Function, pI::Int, X::Array, U::Array)::Void
    p, N = size(res.C)
    N += 1 # since C is size (p,N-1), terminal constraints are handled separately
    for k = 1:N-1
        res.C[:,k] = c(X[:,k], U[:,k]) # update results with constraint evaluations

        # Inequality constraints [see equation ref]
        for j = 1:pI
            if res.C[j,k] < 0. || res.LAMBDA[j,k] < 0.
                res.Iμ[j,j,k] = res.MU[j,k] # active (or previously active) inequality constraints are penalized
            else
                res.Iμ[j,j,k] = 0. # inactive inequality constraints are not penalized
            end
        end

        # Equality constraints
        for j = pI+1:p
            res.Iμ[j,j,k] = res.MU[j,k] # equality constraints are penalized
        end
    end

    # Terminal constraint
    res.CN .= c(X[:,N])
    res.IμN .= diagm(res.μN)
    return nothing # TODO allow for more general terminal constraint
end

"""
$(SIGNATURES)

Generate the constraints function C(x,u) and a function to compute the jacobians
Cx, Cu = Jc(x,u) from a `ConstrainedObjective` type. Automatically stacks inequality
and equality constraints and takes jacobians of custom functions with `ForwardDiff`.

Stacks the constraints as follows:
[upper control inequalities
 lower control inequalities
 upper state inequalities
 lower state inequalities
 general inequalities
 general equalities
 (control equalities for infeasible start)]
"""
function generate_constraint_functions(obj::ConstrainedObjective; infeasible::Bool=false)
    m = size(obj.R,1) # number of control inputs
    n = length(obj.x0) # number of states

    p = obj.p # number of constraints
    pI = obj.pI # number of inequality and equality constraints
    pE = p-pI # number of equality constraints
    pE_c = pE  # number of custom equality constraints

    if infeasible
        p += n
        pE += n
        m_aug = m + n
    end

    u_min_active = isfinite.(obj.u_min)
    u_max_active = isfinite.(obj.u_max)
    x_min_active = isfinite.(obj.x_min)
    x_max_active = isfinite.(obj.x_max)

    # Inequality on control
    pI_u_max = count(u_max_active)
    pI_u_min = count(u_min_active)
    pI_u = pI_u_max + pI_u_min
    cI_u = zeros(pI_u)
    function c_control(x,u)
        [(obj.u_max - u)[u_max_active];
         (u - obj.u_min)[u_min_active]]
    end

    # Inequality on state
    pI_x_max = count(x_max_active)
    pI_x_min = count(x_min_active)
    pI_x = pI_x_max + pI_x_min
    function c_state(x,u)
        [(obj.x_max - x)[x_max_active];
         (x - obj.x_min)[x_min_active]]
    end

    # Custom constraints
    pI_c = pI - pI_x - pI_u
    # TODO add custom constraints

    # Form inequality constraint
    CI = zeros(pI)
    function cI(x,u)
        CI[1:pI_u] = c_control(x,u)
        CI[(1:pI_x)+pI_u] = c_state(x,u)
        CI[(1:pI_c)+pI_u+pI_x] = obj.cI(x,u)
        return CI
    end

    # Augment functions together
    C = zeros(p)
    function c_fun(x,u)
        C[1:pI] = cI(x,u[1:m])
        C[(1:pE_c)+pI] = obj.cE(x,u[1:m])
        if infeasible
            C[pI+pE_c+1:end] = u[m+1:end]
        end
        return C
    end

    # TODO make this more general
    function c_fun(x)
        x - obj.xf
    end

    ### Jacobians ###
    # Declare known jacobians
    fx_control = zeros(pI_u,n)
    fx_state = zeros(pI_x,n)
    fx_state[1:pI_x_max, :] = -eye(pI_x_max)
    fx_state[pI_x_max+1:end,:] = eye(pI_x_min)
    fx = zeros(p,n)

    if infeasible
        fx_infeasible = zeros(n,n)
        fu_infeasible = zeros(n,m_aug)
        fu_infeasible[:,m+1:end] = eye(n)
        fu_control = zeros(pI_u,m_aug)
        fu_control[1:pI_u_max, 1:m] = -eye(pI_u_max)
        fu_control[pI_u_max+1:end, 1:m] = eye(pI_u_min)
        fu_state = zeros(pI_x,m_aug)
        fu = zeros(p,m_aug)
    else
        fu_control = zeros(pI_u,m)
        fu_control[1:pI_u_max,:] = -eye(pI_u_max)
        fu_control[pI_u_max+1:end,:] = eye(pI_u_min)
        fu_state = zeros(pI_x,m)
        fu = zeros(p,m)
    end

    fx_N = eye(n)  # Jacobian of final state

    function constraint_jacobian(x::Array,u::Array)
        fx[1:pI_u, :] = fx_control
        fu[1:pI_u, :] = fu_control
        fx[(1:pI_x)+pI_u, :] = fx_state
        fu[(1:pI_x)+pI_u, :] = fu_state
        # F_aug = F([x;u]) # TODO handle general constraints
        # fx = F_aug[:,1:n]
        # fu = F_aug[:,n+1:n+m]

        if infeasible
            fx[pI+pE_c+1:end,:] = fx_infeasible
            fu[pI+pE_c+1:end,:] = fu_infeasible
        end
        return fx, fu
    end

    function constraint_jacobian(x::Array)
        return fx_N
    end

    return c_fun, constraint_jacobian
end

"""
$(SIGNATURES)

Compute the maximum constraint violation. Inactive inequality constraints are
not counted (masked by the Iμ matrix). For speed, the diagonal indices can be
precomputed and passed in.
"""
function max_violation(results::ConstrainedResults,inds=CartesianIndex.(indices(results.Iμ,1),indices(results.Iμ,2)))
    maximum(abs.(results.C.*(results.Iμ[inds,:] .!= 0)))
end

"""
$(SIGNATURES)

Solve constrained optimization problem using an initial control trajectory
"""
function solve_al(solver::Solver,U0::Array{Float64,2})
    solve_al(solver,zeros(solver.model.n,solver.N),U0,infeasible=false)
end

"""
$(SIGNATURES)

Solve constrained optimization problem specified by `solver`
"""
# QUESTION: Should the infeasible tag be able to be changed? What happens if we turn it off with an X0?
function solve_al(solver::Solver,X0::Array{Float64,2},U0::Array{Float64,2};infeasible::Bool=true)::SolverResults
    ## Unpack model, objective, and solver parameters
    N = solver.N # number of iterations for the solver (ie, knotpoints)
    n = solver.model.n # number of states
    m = solver.model.m # number of control inputs
    p = solver.obj.p # number of inequality and equality constraints
    pI = solver.obj.pI # number of inequality constraints

    if infeasible
        ui = infeasible_controls(solver,X0,U0) # generates n additional control input sequences that produce the desired infeasible state trajectory
        m += n # augment the number of control input sequences by the number of states
        p += n # increase the number of constraints by the number of additional control input sequences
    end

    ## Initialize results
    results = ConstrainedResults(n,m,p,N) # preallocate memory for results

    if infeasible
        #solver.obj.x0 = X0[:,1] # TODO not sure this is correct or needs to be here
        results.X .= X0 # initialize state trajectory with infeasible trajectory input
        results.U .= [U0; ui] # augment control with additional control inputs that produce infeasible state trajectory
    else
        results.U .= U0 # initialize control to control input sequence
    end

    # Unpack results for convenience
    X = results.X # state trajectory
    U = results.U # control trajectory
    X_ = results.X_ # updated state trajectory
    U_ = results.U_ # updated control trajectory

    # Diagonal indicies for the Iμ matrix (fast)
    diag_inds = CartesianIndex.(indices(results.Iμ,1),indices(results.Iμ,2))

    # Generate constraint function and jacobian functions from the objective
    c_fun, constraint_jacobian = generate_constraint_functions(solver.obj,infeasible=infeasible)

    ## Solver
    # Initial rollout
    if !infeasible
        X[:,1] = solver.obj.x0 # set state trajector initial conditions
        rollout!(results,solver) # rollout new state trajectoy
    end

    # Evalute constraints for new trajectories
    update_constraints!(results,c_fun,pI,X,U)

    if solver.opts.cache
        # Initialize cache and store initial trajectories and cost
        iter = 1 # counter for total number of iLQR iterations
        results_cache = ResultsCache(solver,solver.opts.iterations*solver.opts.iterations_outerloop+1) #TODO preallocate smaller arrays
        add_iter!(results_cache, results, cost(solver, X, U, infeasible=infeasible))
        iter += 1
    end

    # Outer Loop
    for k = 1:solver.opts.iterations_outerloop
        J_prev = cost(solver, results, X, U, infeasible=infeasible) # calculate cost for current trajectories and constraint violations

        if solver.opts.verbose
            println("Cost ($k): $J_prev\n")
        end

        for i = 1:solver.opts.iterations
            if solver.opts.verbose
                println("--Iteration: $k-($i)--")
            end

            if solver.opts.cache
                t1 = time_ns() # time flag for iLQR inner loop start
            end

            # Backward pass
            if solver.opts.square_root
                v1, v2 = backwards_sqrt(results,solver, constraint_jacobian=constraint_jacobian, infeasible=infeasible) #TODO option to help avoid ill-conditioning [see algorithm xx]
            else
                v1, v2 = backwardpass!(results, solver, constraint_jacobian,infeasible=infeasible) # standard backward pass [see insert algorithm]
            end

            # Forward pass
            J = forwardpass!(results, solver, v1, v2, c_fun,infeasible=infeasible)

            if solver.opts.cache
                t2 = time_ns() # time flag of iLQR inner loop end
            end

            # Update results
            X .= X_
            U .= U_
            dJ = copy(abs(J-J_prev)) # change in cost
            J_prev = copy(J)

            if solver.opts.cache
                # Store current results and performance parameters
<<<<<<< HEAD
                time = (t2-t1)/(1.0e9)
                add_iter!(results_cache, results, J, time, iter)
=======
                results_cache.result[iter] .= results
                results_cache.cost[iter] = copy(J)
                results_cache.time[iter] = copy((t2-t1)/(1.0e9))
>>>>>>> f1e6087b
                iter += 1
            end

            # Check for cost convergence
            if dJ < solver.opts.eps
                if solver.opts.verbose
                    println("   eps criteria met at iteration: $i\n")
                end
                break
            end
        end

        if solver.opts.cache
            results_cache.iter_type[iter-1] = 1 # flag outerloop update
        end

        ## Outer loop update for Augmented Lagrange Method parameters
        outer_loop_update(results,solver)

        # Check if maximum constraint violation satisfies termination criteria
        max_c = max_violation(results, diag_inds)
        if max_c < solver.opts.eps_constraint
            if solver.opts.verbose
                println("\teps constraint criteria met at outer iteration: $k\n")
            end
            break
        end
    end

    if solver.opts.cache
        # Store final results
        results_cache.termination_index = iter-1
        results_cache.X = results.X
        results_cache.U = results.U
    end

    ## Return dynamically feasible trajectory
    if infeasible
        if solver.opts.cache
            results_cache_2 = feasible_traj(results,solver) # using current control solution, warm-start another solve with dynamics strictly enforced
            return merge_results_cache(results_cache,results_cache_2) # return infeasible results and final enforce dynamics results
        else
            return feasible_traj(results,solver)
        end
    else
        if solver.opts.cache
            return results_cache
        else
            return results
        end
    end
end


"""
$(SIGNATURES)

Updates penalty (μ) and Lagrange multiplier (λ) parameters for Augmented Lagrange Method. λ is updated for equality and inequality constraints according to [insert equation ref] and μ is incremented by a constant term for all constraint types.
"""
function outer_loop_update(results::ConstrainedResults,solver::Solver)::Void
    p,N = size(results.C)
    N += 1
    for jj = 1:N-1
        for ii = 1:p
            if ii <= solver.obj.pI
                results.LAMBDA[ii,jj] .+= results.MU[ii,jj]*min(results.C[ii,jj],0)
            else
                results.LAMBDA[ii,jj] .+= results.MU[ii,jj]*results.C[ii,jj]
            end
            results.MU[ii,jj] .+= solver.opts.mu_al_update
        end
    end
    results.λN .+= results.μN.*results.CN
    results.μN .+= solver.opts.mu_al_update
    return nothing
end

"""
$(SIGNATURES)

Infeasible start solution is run through standard constrained solve to enforce dynamic feasibility. All infeasible augmented controls are removed.
"""
function feasible_traj(results::ConstrainedResults,solver::Solver)
    #solver.opts.iterations_outerloop = 3 # TODO: this should be run to convergence, but can be reduce for speedup
    return solve_al(solver,results.U[1:solver.model.m,:])
end

"""
$(SIGNATURES)

Linear interpolation trajectory between initial and final state(s)
"""
function line_trajectory(x0::Array{Float64,1},xf::Array{Float64,1},N::Int64)::Array{Float64,2}
    x_traj = zeros(size(x0,1),N)
    t = linspace(0,N,N)
    slope = (xf-x0)./N
    for i = 1:size(x0,1)
        x_traj[i,:] = slope[i].*t
    end
    x_traj
end<|MERGE_RESOLUTION|>--- conflicted
+++ resolved
@@ -546,14 +546,8 @@
 
             if solver.opts.cache
                 # Store current results and performance parameters
-<<<<<<< HEAD
                 time = (t2-t1)/(1.0e9)
                 add_iter!(results_cache, results, J, time, iter)
-=======
-                results_cache.result[iter] .= results
-                results_cache.cost[iter] = copy(J)
-                results_cache.time[iter] = copy((t2-t1)/(1.0e9))
->>>>>>> f1e6087b
                 iter += 1
             end
 
