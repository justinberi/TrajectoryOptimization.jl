--- conflicted
+++ resolved
@@ -90,14 +90,10 @@
 n,m,N = get_sizes(solver)
 U0 = rand(m,N-1)
 res,stats = solve(solver,U0)
-<<<<<<< HEAD
-# λ_update_default!(res,solver);
-=======
 cost(solver,res)
 λ_update_default!(res,solver);
 @assert max_violation(res) < solver.opts.constraint_tolerance
 max_violation(res)
->>>>>>> 8e69c9d5
 
 newton_cost, packV, unpackV, cI, cE, d, active_set = gen_newton_functions(solver)
 max_c(V) = max(maximum(cI(V)),norm(cE(V),Inf),norm(d(V),Inf))
@@ -128,17 +124,6 @@
 J1 = newton_cost(V)
 g = ForwardDiff.gradient(newton_cost,V)
 H = ForwardDiff.hessian(newton_cost,V)
-<<<<<<< HEAD
-V_ = line_search(V,H+I,g)
-newton_cost(V_)
-d(V_)
-norm(d(V_),Inf)
-X_,U_,λ_,μ_,ν_,s_ = unpackV(V_)
-ν_
-V = copy(V_)
-
-
-=======
 # V = line_search(V,H,g)
 
 a = active_set(V,1e-3)
@@ -148,7 +133,6 @@
 # V = V - H\g
 newton_cost(V)
 max_c(V)
->>>>>>> 8e69c9d5
 
 
 X,U,λ,μ,ν,s == unpackV(V)
