--- conflicted
+++ resolved
@@ -83,14 +83,8 @@
     Bc::Vector{MMatrix{N,M,Float64}} # Continuous dynamics control jacobian (n,m,N)
 
     xdot::Vector{MVector{N,Float64}} # Continuous dynamics values (n,N)
-<<<<<<< HEAD
-
-    ρ::Array{Float64,1}
-    dρ::Array{Float64,1}
-=======
     ρ::Vector{Float64}
     dρ::Vector{Float64}
->>>>>>> 8c997a1a
 
     function UnconstrainedResultsStatic(X::Vector{MVector{N,Float64}},U::Vector{MVector{M,Float64}},
             K,b,d,X_,U_,S,s,fx,fu,fv,Ac,Bc,xdot,ρ,dρ) where {N,M}
@@ -151,10 +145,7 @@
     xdot  = [@MVector zeros(n)   for i = 1:N]
     ρ = zeros(1)
     dρ = zeros(1)
-<<<<<<< HEAD
-
-=======
->>>>>>> 8c997a1a
+
     UnconstrainedResultsStatic(X,U,K,b,d,X_,U_,S,s,fx,fu,fv,Ac,Bc,xdot,ρ,dρ)
 end
 
