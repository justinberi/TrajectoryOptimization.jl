--- conflicted
+++ resolved
@@ -93,12 +93,7 @@
     NN = N*n + (N-1)*m
     H = solver.H
     g = solver.g
-<<<<<<< HEAD
-    dt = prob.dt
-
-=======
     dt = get_dt_traj(prob,V.U)
->>>>>>> 4af019b0
     part = (x=1:n, u=n .+ (1:m), z=1:n+m)
     part2 = (xx=(part.x, part.x), uu=(part.u, part.u), ux=(part.u, part.x), xu=(part.x, part.u))
     off = 0
@@ -109,15 +104,10 @@
         # H[off .+ part.u, off .+ part.u] = Q[k].uu
         hess = PartedMatrix(view(H, off .+ part.z, off .+ part.z), part2)
         grad = PartedVector(view(g, off .+ part.z), part)
-<<<<<<< HEAD
-        hessian!(hess, prob.obj[k], V.X[k], V.U[k], dt)
-        gradient!(grad, prob.obj[k], V.X[k], V.U[k], dt)
-=======
         hessian!(hess, prob.obj[k], V.X[k], V.U[k])
         gradient!(grad, prob.obj[k], V.X[k], V.U[k])
         hess .*= dt[k]
         grad .*= dt[k]
->>>>>>> 4af019b0
         off += n+m
     end
     # H .*= prob.dt
