import Base.show

mutable struct SolverOptions
    square_root::Bool
    augmented_lagrange::Bool
    verbose::Bool
    infeasible_start::Bool

    c1::Float64 # lower bound for forward pass line search, 0 < c1 < 1
    c2::Float64 # upper bound for forward pass line search, 0 < c1 < c2 < 1

    eps::Float64 # final cost convergence criteria
    eps_intermediate::Float64 # intermediate cost convergence criteria for outerloop of constrained solve
    eps_constraint::Float64 # maximum constraint violation termination criteria
    iterations::Int64 # iterations for iLQR solve
    iterations_outerloop::Int64 # iterations for outer loop of constraint solve
    iterations_linesearch::Int64 # maximum number of backtracking steps during forward pass line search
    mu_regularization::Float64 # termed add to Quu during backward pass to insure positive semidefiniteness
    mu_al_update::Float64 # value increase mu_k by at each outer loop iteration
    infeasible_regularization::Float64 # regularization term for augmented controls during infeasible start
    cache::Bool # cache all intermediate state and control trajectories

    benchmark::Bool # Run benchmarks on forward and backward passes

    function SolverOptions(;square_root=false,al=false,verbose=false,
<<<<<<< HEAD
        infeasible_start=false,c1=1e-4,c2=1.0,eps=1e-5,eps_intermediate=1e-2,
        eps_constraint=1e-2,iterations=100,iterations_outerloop=10,
        iterations_linesearch=25,mu_regularization=1.0,mu_al_update=10.0,cache=false,
=======
        inplace_dynamics=false,infeasible_start=false,c1=1e-4,c2=1.0,eps=1e-5,eps_intermediate=1e-2,
        eps_constraint=1e-2,iterations=100,iterations_outerloop=25,
        iterations_linesearch=25,mu_regularization=1.0,mu_al_update=100.0,infeasible_regularization=1000.0,cache=false,
>>>>>>> 4fcfb9e4
        benchmark=false)

        new(square_root,al,verbose,infeasible_start,c1,c2,eps,eps_intermediate,
        eps_constraint,iterations,iterations_outerloop,
        iterations_linesearch,mu_regularization,mu_al_update,infeasible_regularization,cache,benchmark)
    end
end

function show(io::IO, opts::SolverOptions)
    println(io, "SolverOptions:")
    print(io,"  Use Square Root: $(opts.square_root)")
end<|MERGE_RESOLUTION|>--- conflicted
+++ resolved
@@ -23,15 +23,9 @@
     benchmark::Bool # Run benchmarks on forward and backward passes
 
     function SolverOptions(;square_root=false,al=false,verbose=false,
-<<<<<<< HEAD
         infeasible_start=false,c1=1e-4,c2=1.0,eps=1e-5,eps_intermediate=1e-2,
-        eps_constraint=1e-2,iterations=100,iterations_outerloop=10,
-        iterations_linesearch=25,mu_regularization=1.0,mu_al_update=10.0,cache=false,
-=======
-        inplace_dynamics=false,infeasible_start=false,c1=1e-4,c2=1.0,eps=1e-5,eps_intermediate=1e-2,
         eps_constraint=1e-2,iterations=100,iterations_outerloop=25,
         iterations_linesearch=25,mu_regularization=1.0,mu_al_update=100.0,infeasible_regularization=1000.0,cache=false,
->>>>>>> 4fcfb9e4
         benchmark=false)
 
         new(square_root,al,verbose,infeasible_start,c1,c2,eps,eps_intermediate,
